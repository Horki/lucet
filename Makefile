--- conflicted
+++ resolved
@@ -25,15 +25,10 @@
             -p lucetc \
             -p lucet-idl \
             -p lucet-wasi-sdk \
-<<<<<<< HEAD
-            -p lucet-wasi
+            -p lucet-wasi \
+            -p lucet-benchmarks
     # run a single seed through the fuzzer to stave off bitrot
 	cargo run -p lucet-wasi-fuzz -- test-seed 410757864950
-=======
-            -p lucet-wasi \
-            -p lucet-benchmarks
-	cargo run -p lucet-wasi-fuzz -- --num-tests=3
->>>>>>> 899b1912
 
 .PHONY: fuzz
 fuzz:
