#[macro_export]
macro_rules! host_tests {
    ( $TestRegion:path ) => {
        use lazy_static::lazy_static;
        use libc::c_void;
        use lucet_runtime::vmctx::{lucet_vmctx, Vmctx};
<<<<<<< HEAD
        use lucet_runtime::{DlModule, Error, Limits, Region, TerminationDetails};
        use std::sync::Arc;
=======
        use lucet_runtime::{
            lucet_hostcall_terminate, lucet_hostcalls, DlModule, Error, Limits, Region,
            TerminationDetails, TrapCode,
        };
        use std::sync::{Arc, Mutex};
>>>>>>> eca48fb5
        use $TestRegion as TestRegion;
        use $crate::build::test_module_c;
        use $crate::helpers::{FunctionPointer, MockExportBuilder, MockModuleBuilder};
        #[test]
        fn load_module() {
            let _module = test_module_c("host", "trivial.c").expect("build and load module");
        }

        #[test]
        fn load_nonexistent_module() {
            let module = DlModule::load("/non/existient/file");
            assert!(module.is_err());
        }

        const ERROR_MESSAGE: &'static str = "hostcall_test_func_hostcall_error";

        lazy_static! {
            static ref HOSTCALL_MUTEX: Mutex<()> = Mutex::new(());
        }

        lucet_hostcalls! {
            #[no_mangle]
            pub unsafe extern "C" fn hostcall_test_func_hello(
                &mut vmctx,
                hello_ptr: u32,
                hello_len: u32,
            ) -> () {
                let heap = vmctx.heap();
                let hello = heap.as_ptr() as usize + hello_ptr as usize;
                if !vmctx.check_heap(hello as *const c_void, hello_len as usize) {
                    lucet_hostcall_terminate!("heap access");
                }
                let hello = std::slice::from_raw_parts(hello as *const u8, hello_len as usize);
                if hello.starts_with(b"hello") {
                    *vmctx.get_embed_ctx_mut::<bool>() = true;
                }
            }

            #[no_mangle]
            pub unsafe extern "C" fn hostcall_test_func_hostcall_error(
                &mut _vmctx,
            ) -> () {
                lucet_hostcall_terminate!(ERROR_MESSAGE);
            }

            #[allow(unreachable_code)]
            #[no_mangle]
            pub unsafe extern "C" fn hostcall_test_func_hostcall_error_unwind(
                &mut vmctx,
            ) -> () {
                let lock = HOSTCALL_MUTEX.lock().unwrap();
                unsafe {
                    lucet_hostcall_terminate!(ERROR_MESSAGE);
                }
                drop(lock);
            }

            #[no_mangle]
            pub unsafe extern "C" fn hostcall_bad_borrow(
                &mut vmctx,
            ) -> bool {
                let heap = vmctx.heap();
                let mut other_heap = vmctx.heap_mut();
                heap[0] == other_heap[0]
            }

            #[no_mangle]
            pub unsafe extern "C" fn hostcall_missing_embed_ctx(
                &mut vmctx,
            ) -> bool {
                struct S {
                    x: bool
                }
                let ctx = vmctx.get_embed_ctx::<S>();
                ctx.x
            }

            #[no_mangle]
            pub unsafe extern "C" fn hostcall_multiple_vmctx(
                &mut vmctx,
            ) -> bool {
                let mut vmctx1 = Vmctx::from_raw(vmctx.as_raw());
                vmctx1.heap_mut()[0] = 0xAF;
                drop(vmctx1);

                let mut vmctx2 = Vmctx::from_raw(vmctx.as_raw());
                let res = vmctx2.heap()[0] == 0xAF;
                drop(vmctx2);

                res
            }

            #[no_mangle]
            pub unsafe extern "C" fn hostcall_yields(
                &mut vmctx,
            ) -> () {
                vmctx.yield_();
            }

            #[no_mangle]
            pub unsafe extern "C" fn hostcall_yield_expects_5(
                &mut vmctx,
            ) -> u64 {
                vmctx.yield_expecting_val()
            }

            #[no_mangle]
            pub unsafe extern "C" fn hostcall_yields_5(
                &mut vmctx,
            ) -> () {
                vmctx.yield_val(5u64);
            }

            #[no_mangle]
            pub unsafe extern "C" fn hostcall_yield_facts(
                &mut vmctx,
                n: u64,
            ) -> u64 {
                fn fact(vmctx: &mut Vmctx, n: u64) -> u64 {
                    let result = if n <= 1 {
                        1
                    } else {
                        n * fact(vmctx, n - 1)
                    };
                    vmctx.yield_val(result);
                    result
                }
                fact(vmctx, n)
            }
        }

        pub enum CoopFactsK {
            Mult(u64, u64),
            Result(u64),
        }

        lucet_hostcalls! {
            #[no_mangle]
            pub unsafe extern "C" fn hostcall_coop_facts(
                &mut vmctx,
                n: u64,
            ) -> u64 {
                fn fact(vmctx: &mut Vmctx, n: u64) -> u64 {
                    let result = if n <= 1 {
                        1
                    } else {
                        let n_rec = fact(vmctx, n - 1);
                        vmctx.yield_val_expecting_val(CoopFactsK::Mult(n, n_rec))
                    };
                    vmctx.yield_val(CoopFactsK::Result(result));
                    result
                }
                fact(vmctx, n)
            }
        }

        #[test]
        fn instantiate_trivial() {
            let module = test_module_c("host", "trivial.c").expect("build and load module");
            let region = TestRegion::create(1, &Limits::default()).expect("region can be created");
            let inst = region
                .new_instance(module)
                .expect("instance can be created");
        }

        #[test]
        fn run_trivial() {
            let module = test_module_c("host", "trivial.c").expect("build and load module");
            let region = TestRegion::create(1, &Limits::default()).expect("region can be created");
            let mut inst = region
                .new_instance(module)
                .expect("instance can be created");
            inst.run("main", &[0u32.into(), 0i32.into()])
                .expect("instance runs");
        }

        #[test]
        fn run_hello() {
            let module = test_module_c("host", "hello.c").expect("build and load module");
            let region = TestRegion::create(1, &Limits::default()).expect("region can be created");

            let mut inst = region
                .new_instance_builder(module)
                .with_embed_ctx(false)
                .build()
                .expect("instance can be created");

            inst.run("main", &[0u32.into(), 0i32.into()])
                .expect("instance runs");

            assert!(*inst.get_embed_ctx::<bool>().unwrap().unwrap());
        }

        #[test]
        fn run_hostcall_error() {
            let module = test_module_c("host", "hostcall_error.c").expect("build and load module");
            let region = TestRegion::create(1, &Limits::default()).expect("region can be created");
            let mut inst = region
                .new_instance(module)
                .expect("instance can be created");

            match inst.run("main", &[0u32.into(), 0i32.into()]) {
                Err(Error::RuntimeTerminated(term)) => {
                    assert_eq!(
                        *term
                            .provided_details()
                            .expect("user provided termination reason")
                            .downcast_ref::<&'static str>()
                            .expect("error was static str"),
                        ERROR_MESSAGE
                    );
                }
                res => panic!("unexpected result: {:?}", res),
            }
        }

        #[test]
        fn run_hostcall_error_unwind() {
            let module =
                test_module_c("host", "hostcall_error_unwind.c").expect("build and load module");
            let region = TestRegion::create(1, &Limits::default()).expect("region can be created");
            let mut inst = region
                .new_instance(module)
                .expect("instance can be created");

            match inst.run("main", &[0u32.into(), 0u32.into()]) {
                Err(Error::RuntimeTerminated(term)) => {
                    assert_eq!(
                        *term
                            .provided_details()
                            .expect("user provided termination reason")
                            .downcast_ref::<&'static str>()
                            .expect("error was static str"),
                        ERROR_MESSAGE
                    );
                }
                res => panic!("unexpected result: {:?}", res),
            }

            assert!(HOSTCALL_MUTEX.is_poisoned());
        }

        #[test]
        fn run_fpe() {
            let module = test_module_c("host", "fpe.c").expect("build and load module");
            let region = TestRegion::create(1, &Limits::default()).expect("region can be created");
            let mut inst = region
                .new_instance(module)
                .expect("instance can be created");

            match inst.run("trigger_div_error", &[0u32.into()]) {
                Err(Error::RuntimeFault(details)) => {
                    assert_eq!(details.trapcode, Some(TrapCode::IntegerDivByZero));
                }
                res => {
                    panic!("unexpected result: {:?}", res);
                }
            }
        }

        #[test]
<<<<<<< HEAD
        fn run_kill_switch() {
            let module = test_module_c("host", "inf_loop.c").expect("build and load module");
=======
        fn run_hostcall_bad_borrow() {
            extern "C" {
                fn hostcall_bad_borrow(vmctx: *mut lucet_vmctx) -> bool;
            }

            unsafe extern "C" fn f(vmctx: *mut lucet_vmctx) {
                hostcall_bad_borrow(vmctx);
            }

            let module = MockModuleBuilder::new()
                .with_export_func(MockExportBuilder::new(
                    "f",
                    FunctionPointer::from_usize(f as usize),
                ))
                .build();

>>>>>>> eca48fb5
            let region = TestRegion::create(1, &Limits::default()).expect("region can be created");
            let mut inst = region
                .new_instance(module)
                .expect("instance can be created");

<<<<<<< HEAD
            use std::time::Duration;
            let kill_switch = inst.kill_switch();

            use std::thread;
            thread::spawn(move || {
                kill_switch.terminate(); // fails too soon
                thread::sleep(Duration::from_millis(100));
                kill_switch.terminate(); // works
                thread::sleep(Duration::from_millis(100));
                kill_switch.terminate(); // fails too late
            });

            thread::sleep(Duration::from_millis(10));

            match inst.run(b"main", &[]) {
                Err(Error::RuntimeTerminated(details)) => match details {
                    TerminationDetails::Remote => {
                        println!("Terminated remotely!");
                        thread::sleep(Duration::from_millis(1000));
                    }
                    _ => panic!(),
                },
=======
            match inst.run("f", &[]) {
                Err(Error::RuntimeTerminated(details)) => {
                    assert_eq!(details, TerminationDetails::BorrowError("heap_mut"));
                }
                res => {
                    panic!("unexpected result: {:?}", res);
                }
            }
        }

        #[test]
        fn run_hostcall_missing_embed_ctx() {
            extern "C" {
                fn hostcall_missing_embed_ctx(vmctx: *mut lucet_vmctx) -> bool;
            }

            unsafe extern "C" fn f(vmctx: *mut lucet_vmctx) {
                hostcall_missing_embed_ctx(vmctx);
            }

            let module = MockModuleBuilder::new()
                .with_export_func(MockExportBuilder::new(
                    "f",
                    FunctionPointer::from_usize(f as usize),
                ))
                .build();

            let region = TestRegion::create(1, &Limits::default()).expect("region can be created");
            let mut inst = region
                .new_instance(module)
                .expect("instance can be created");

            match inst.run("f", &[]) {
                Err(Error::RuntimeTerminated(details)) => {
                    assert_eq!(details, TerminationDetails::CtxNotFound);
                }
>>>>>>> eca48fb5
                res => {
                    panic!("unexpected result: {:?}", res);
                }
            }
        }
<<<<<<< HEAD
=======

        #[test]
        fn run_hostcall_multiple_vmctx() {
            extern "C" {
                fn hostcall_multiple_vmctx(vmctx: *mut lucet_vmctx) -> bool;
            }

            unsafe extern "C" fn f(vmctx: *mut lucet_vmctx) {
                hostcall_multiple_vmctx(vmctx);
            }

            let module = MockModuleBuilder::new()
                .with_export_func(MockExportBuilder::new(
                    "f",
                    FunctionPointer::from_usize(f as usize),
                ))
                .build();

            let region = TestRegion::create(1, &Limits::default()).expect("region can be created");
            let mut inst = region
                .new_instance(module)
                .expect("instance can be created");

            let retval = inst
                .run("f", &[])
                .expect("instance runs")
                .expect_returned("instance returned");
            assert_eq!(bool::from(retval), true);
        }

        #[test]
        fn run_hostcall_yields_5() {
            extern "C" {
                fn hostcall_yields_5(vmctx: *mut lucet_vmctx);
            }

            unsafe extern "C" fn f(vmctx: *mut lucet_vmctx) {
                hostcall_yields_5(vmctx);
            }

            let module = MockModuleBuilder::new()
                .with_export_func(MockExportBuilder::new(
                    "f",
                    FunctionPointer::from_usize(f as usize),
                ))
                .build();

            let region = TestRegion::create(1, &Limits::default()).expect("region can be created");
            let mut inst = region
                .new_instance(module)
                .expect("instance can be created");

            assert_eq!(
                *inst
                    .run("f", &[])
                    .unwrap()
                    .unwrap_yielded()
                    .downcast::<u64>()
                    .unwrap(),
                5u64
            );
        }

        #[test]
        fn run_hostcall_yield_expects_5() {
            extern "C" {
                fn hostcall_yield_expects_5(vmctx: *mut lucet_vmctx) -> u64;
            }

            unsafe extern "C" fn f(vmctx: *mut lucet_vmctx) -> u64 {
                hostcall_yield_expects_5(vmctx)
            }

            let module = MockModuleBuilder::new()
                .with_export_func(MockExportBuilder::new(
                    "f",
                    FunctionPointer::from_usize(f as usize),
                ))
                .build();

            let region = TestRegion::create(1, &Limits::default()).expect("region can be created");
            let mut inst = region
                .new_instance(module)
                .expect("instance can be created");

            assert!(inst.run("f", &[]).unwrap().unwrap_yielded().is_none());

            let retval = inst
                .resume_with_val(5u64)
                .expect("instance resumes")
                .unwrap_returned();
            assert_eq!(u64::from(retval), 5u64);
        }

        #[test]
        fn yield_factorials() {
            extern "C" {
                fn hostcall_yield_facts(vmctx: *mut lucet_vmctx, n: u64) -> u64;
            }

            unsafe extern "C" fn f(vmctx: *mut lucet_vmctx) -> u64 {
                hostcall_yield_facts(vmctx, 5)
            }

            let module = MockModuleBuilder::new()
                .with_export_func(MockExportBuilder::new(
                    "f",
                    FunctionPointer::from_usize(f as usize),
                ))
                .build();

            let region = TestRegion::create(1, &Limits::default()).expect("region can be created");
            let mut inst = region
                .new_instance(module)
                .expect("instance can be created");

            let mut facts = vec![];

            let mut res = inst.run("f", &[]).unwrap();

            while res.is_yielded() {
                facts.push(*res.unwrap_yielded().downcast::<u64>().unwrap());
                res = inst.resume().unwrap();
            }

            assert_eq!(facts.as_slice(), &[1, 2, 6, 24, 120]);
            assert_eq!(u64::from(res.unwrap_returned()), 120u64);
        }

        #[test]
        fn coop_factorials() {
            extern "C" {
                fn hostcall_coop_facts(vmctx: *mut lucet_vmctx, n: u64) -> u64;
            }

            unsafe extern "C" fn f(vmctx: *mut lucet_vmctx) -> u64 {
                hostcall_coop_facts(vmctx, 5)
            }

            let module = MockModuleBuilder::new()
                .with_export_func(MockExportBuilder::new(
                    "f",
                    FunctionPointer::from_usize(f as usize),
                ))
                .build();

            let region = TestRegion::create(1, &Limits::default()).expect("region can be created");
            let mut inst = region
                .new_instance(module)
                .expect("instance can be created");

            let mut facts = vec![];

            let mut res = inst.run("f", &[]).unwrap();

            while let Ok(val) = res.yielded_ref() {
                if let Some(k) = val.downcast_ref::<CoopFactsK>() {
                    match k {
                        CoopFactsK::Mult(n, n_rec) => {
                            // guest wants us to multiply for it
                            res = inst.resume_with_val(n * n_rec).unwrap();
                        }
                        CoopFactsK::Result(n) => {
                            // guest is returning an answer
                            facts.push(*n);
                            res = inst.resume().unwrap();
                        }
                    }
                } else {
                    panic!("didn't yield with expected type");
                }
            }

            assert_eq!(facts.as_slice(), &[1, 2, 6, 24, 120]);
            assert_eq!(u64::from(res.unwrap_returned()), 120u64);
        }

        #[test]
        fn resume_unexpected() {
            extern "C" {
                fn hostcall_yields_5(vmctx: *mut lucet_vmctx);
            }

            unsafe extern "C" fn f(vmctx: *mut lucet_vmctx) {
                hostcall_yields_5(vmctx);
            }

            let module = MockModuleBuilder::new()
                .with_export_func(MockExportBuilder::new(
                    "f",
                    FunctionPointer::from_usize(f as usize),
                ))
                .build();

            let region = TestRegion::create(1, &Limits::default()).expect("region can be created");
            let mut inst = region
                .new_instance(module)
                .expect("instance can be created");

            assert_eq!(
                *inst
                    .run("f", &[])
                    .unwrap()
                    .unwrap_yielded()
                    .downcast::<u64>()
                    .unwrap(),
                5u64
            );

            match inst.resume_with_val(5u64) {
                Err(Error::InvalidArgument(_)) => (),
                Err(e) => panic!("unexpected error: {}", e),
                Ok(_) => panic!("unexpected success"),
            }
        }

        #[test]
        fn missing_resume_val() {
            extern "C" {
                fn hostcall_yield_expects_5(vmctx: *mut lucet_vmctx) -> u64;
            }

            unsafe extern "C" fn f(vmctx: *mut lucet_vmctx) -> u64 {
                hostcall_yield_expects_5(vmctx)
            }

            let module = MockModuleBuilder::new()
                .with_export_func(MockExportBuilder::new(
                    "f",
                    FunctionPointer::from_usize(f as usize),
                ))
                .build();

            let region = TestRegion::create(1, &Limits::default()).expect("region can be created");
            let mut inst = region
                .new_instance(module)
                .expect("instance can be created");

            assert!(inst.run("f", &[]).unwrap().unwrap_yielded().is_none());

            match inst.resume() {
                Err(Error::InvalidArgument(_)) => (),
                Err(e) => panic!("unexpected error: {}", e),
                Ok(_) => panic!("unexpected success"),
            }
        }

        #[test]
        fn resume_wrong_type() {
            extern "C" {
                fn hostcall_yield_expects_5(vmctx: *mut lucet_vmctx) -> u64;
            }

            unsafe extern "C" fn f(vmctx: *mut lucet_vmctx) -> u64 {
                hostcall_yield_expects_5(vmctx)
            }

            let module = MockModuleBuilder::new()
                .with_export_func(MockExportBuilder::new(
                    "f",
                    FunctionPointer::from_usize(f as usize),
                ))
                .build();

            let region = TestRegion::create(1, &Limits::default()).expect("region can be created");
            let mut inst = region
                .new_instance(module)
                .expect("instance can be created");

            assert!(inst.run("f", &[]).unwrap().unwrap_yielded().is_none());

            match inst.resume_with_val(true) {
                Err(Error::InvalidArgument(_)) => (),
                Err(e) => panic!("unexpected error: {}", e),
                Ok(_) => panic!("unexpected success"),
            }
        }
>>>>>>> eca48fb5
    };
}<|MERGE_RESOLUTION|>--- conflicted
+++ resolved
@@ -4,16 +4,11 @@
         use lazy_static::lazy_static;
         use libc::c_void;
         use lucet_runtime::vmctx::{lucet_vmctx, Vmctx};
-<<<<<<< HEAD
-        use lucet_runtime::{DlModule, Error, Limits, Region, TerminationDetails};
-        use std::sync::Arc;
-=======
         use lucet_runtime::{
             lucet_hostcall_terminate, lucet_hostcalls, DlModule, Error, Limits, Region,
             TerminationDetails, TrapCode,
         };
         use std::sync::{Arc, Mutex};
->>>>>>> eca48fb5
         use $TestRegion as TestRegion;
         use $crate::build::test_module_c;
         use $crate::helpers::{FunctionPointer, MockExportBuilder, MockModuleBuilder};
@@ -275,33 +270,14 @@
         }
 
         #[test]
-<<<<<<< HEAD
         fn run_kill_switch() {
             let module = test_module_c("host", "inf_loop.c").expect("build and load module");
-=======
-        fn run_hostcall_bad_borrow() {
-            extern "C" {
-                fn hostcall_bad_borrow(vmctx: *mut lucet_vmctx) -> bool;
-            }
-
-            unsafe extern "C" fn f(vmctx: *mut lucet_vmctx) {
-                hostcall_bad_borrow(vmctx);
-            }
-
-            let module = MockModuleBuilder::new()
-                .with_export_func(MockExportBuilder::new(
-                    "f",
-                    FunctionPointer::from_usize(f as usize),
-                ))
-                .build();
-
->>>>>>> eca48fb5
-            let region = TestRegion::create(1, &Limits::default()).expect("region can be created");
-            let mut inst = region
-                .new_instance(module)
-                .expect("instance can be created");
-
-<<<<<<< HEAD
+
+            let region = TestRegion::create(1, &Limits::default()).expect("region can be created");
+            let mut inst = region
+                .new_instance(module)
+                .expect("instance can be created");
+
             use std::time::Duration;
             let kill_switch = inst.kill_switch();
 
@@ -316,7 +292,7 @@
 
             thread::sleep(Duration::from_millis(10));
 
-            match inst.run(b"main", &[]) {
+            match inst.run("main", &[]) {
                 Err(Error::RuntimeTerminated(details)) => match details {
                     TerminationDetails::Remote => {
                         println!("Terminated remotely!");
@@ -324,7 +300,33 @@
                     }
                     _ => panic!(),
                 },
-=======
+                res => {
+                    panic!("unexpected result: {:?}", res);
+                }
+            }
+        }
+
+        fn run_hostcall_bad_borrow() {
+            extern "C" {
+                fn hostcall_bad_borrow(vmctx: *mut lucet_vmctx) -> bool;
+            }
+
+            unsafe extern "C" fn f(vmctx: *mut lucet_vmctx) {
+                hostcall_bad_borrow(vmctx);
+            }
+
+            let module = MockModuleBuilder::new()
+                .with_export_func(MockExportBuilder::new(
+                    "f",
+                    FunctionPointer::from_usize(f as usize),
+                ))
+                .build();
+
+            let region = TestRegion::create(1, &Limits::default()).expect("region can be created");
+            let mut inst = region
+                .new_instance(module)
+                .expect("instance can be created");
+
             match inst.run("f", &[]) {
                 Err(Error::RuntimeTerminated(details)) => {
                     assert_eq!(details, TerminationDetails::BorrowError("heap_mut"));
@@ -361,14 +363,11 @@
                 Err(Error::RuntimeTerminated(details)) => {
                     assert_eq!(details, TerminationDetails::CtxNotFound);
                 }
->>>>>>> eca48fb5
                 res => {
                     panic!("unexpected result: {:?}", res);
                 }
             }
         }
-<<<<<<< HEAD
-=======
 
         #[test]
         fn run_hostcall_multiple_vmctx() {
@@ -646,6 +645,5 @@
                 Ok(_) => panic!("unexpected success"),
             }
         }
->>>>>>> eca48fb5
     };
 }