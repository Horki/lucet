use crate::{DlModule, Instance, Limits, MmapRegion, Module, Region};
#[cfg(all(target_os = "linux", feature = "uffd"))]
use crate::{UffdRegion, WasmPageSizedUffdStrategy};
use libc::{c_char, c_int, c_void};
use lucet_module::TrapCode;
use lucet_runtime_internals::c_api::*;
use lucet_runtime_internals::instance::{
    instance_handle_from_raw, instance_handle_to_raw, InstanceInternal,
};
use lucet_runtime_internals::vmctx::{Vmctx, VmctxInternal};
use lucet_runtime_internals::WASM_PAGE_SIZE;
use lucet_runtime_internals::{
    assert_nonnull, lucet_hostcall, lucet_hostcall_terminate, with_ffi_arcs,
};
use num_traits::FromPrimitive;
use std::ffi::CStr;
use std::ptr;
use std::sync::{Arc, Once};

macro_rules! with_instance_ptr {
    ( $name:ident, $body:block ) => {{
        assert_nonnull!($name);
        let $name: &mut Instance = &mut *($name as *mut Instance);
        $body
    }};
}

macro_rules! with_instance_ptr_unchecked {
    ( $name:ident, $body:block ) => {{
        let $name: &mut Instance = &mut *($name as *mut Instance);
        $body
    }};
}

#[no_mangle]
pub extern "C" fn lucet_error_name(e: c_int) -> *const c_char {
    if let Some(e) = lucet_error::from_i32(e) {
        use self::lucet_error::*;
        match e {
            Ok => "lucet_error_ok\0".as_ptr() as _,
            InvalidArgument => "lucet_error_invalid_argument\0".as_ptr() as _,
            RegionFull => "lucet_error_region_full\0".as_ptr() as _,
            Module => "lucet_error_module\0".as_ptr() as _,
            LimitsExceeded => "lucet_error_limits_exceeded\0".as_ptr() as _,
            NoLinearMemory => "lucet_error_no_linear_memory\0".as_ptr() as _,
            SymbolNotFound => "lucet_error_symbol_not_found\0".as_ptr() as _,
            FuncNotFound => "lucet_error_func_not_found\0".as_ptr() as _,
            RuntimeFault => "lucet_error_runtime_fault\0".as_ptr() as _,
            RuntimeTerminated => "lucet_error_runtime_terminated\0".as_ptr() as _,
            Dl => "lucet_error_dl\0".as_ptr() as _,
            InstanceNotReturned => "lucet_error_instance_not_returned\0".as_ptr() as _,
            InstanceNotYielded => "lucet_error_instance_not_yielded\0".as_ptr() as _,
            InstanceNeedsStart => "lucet_error_instance_needs_start\0".as_ptr() as _,
            StartAlreadyRun => "lucet_error_start_already_run\0".as_ptr() as _,
            StartYielded => "lucet_error_start_yielded\0".as_ptr() as _,
            Internal => "lucet_error_internal\0".as_ptr() as _,
            Unsupported => "lucet_error_unsupported\0".as_ptr() as _,
        }
    } else {
        "!!! error: unknown lucet_error variant\0".as_ptr() as _
    }
}

#[no_mangle]
pub extern "C" fn lucet_result_tag_name(tag: libc::c_int) -> *const c_char {
    if let Some(tag) = lucet_result_tag::from_i32(tag) {
        use self::lucet_result_tag::*;
        match tag {
            Returned => "lucet_result_tag_returned\0".as_ptr() as _,
            Yielded => "lucet_result_tag_yielded\0".as_ptr() as _,
            Faulted => "lucet_result_tag_faulted\0".as_ptr() as _,
            Terminated => "lucet_result_tag_terminated\0".as_ptr() as _,
            Errored => "lucet_result_tag_errored\0".as_ptr() as _,
        }
    } else {
        "!!! unknown lucet_result_tag variant!\0".as_ptr() as _
    }
}

#[no_mangle]
pub unsafe extern "C" fn lucet_mmap_region_create(
    instance_capacity: u64,
    limits: *const lucet_alloc_limits,
    region_out: *mut *mut lucet_region,
) -> lucet_error {
    assert_nonnull!(region_out);
    let limits = limits
        .as_ref()
        .map(|l| l.into())
        .unwrap_or(Limits::default());
    match MmapRegion::create(instance_capacity as usize, &limits) {
        Ok(region) => {
            let region_thin = Arc::into_raw(Arc::new(region as Arc<dyn Region>));
            region_out.write(region_thin as _);
            lucet_error::Ok
        }
        Err(e) => e.into(),
    }
}

#[no_mangle]
pub unsafe extern "C" fn lucet_uffd_region_create(
    instance_capacity: u64,
    limits: *const lucet_alloc_limits,
    region_out: *mut *mut lucet_region,
) -> lucet_error {
    cfg_if::cfg_if! {
        if #[cfg(all(target_os = "linux", feature = "uffd"))] {
            assert_nonnull!(region_out);
            let limits = limits
                .as_ref()
                .map(|l| l.into())
                .unwrap_or(Limits::default());
            match UffdRegion::create(instance_capacity as usize, &limits, WasmPageSizedUffdStrategy {}) {
                Ok(region) => {
                    let region_thin = Arc::into_raw(Arc::new(region as Arc<dyn Region>));
                    region_out.write(region_thin as _);
                    lucet_error::Ok
                }
                Err(e) => e.into(),
            }
        } else {
            let _ = instance_capacity;
            let _ = limits;
            let _ = region_out;
            lucet_error::Unsupported
        }
    }
}

#[no_mangle]
pub unsafe extern "C" fn lucet_region_release(region: *const lucet_region) {
    Arc::from_raw(region as *const Arc<dyn Region>);
}

// omg this naming convention might not scale
#[no_mangle]
pub unsafe extern "C" fn lucet_region_new_instance_with_ctx(
    region: *const lucet_region,
    module: *const lucet_dl_module,
    embed_ctx: *mut c_void,
    inst_out: *mut *mut lucet_instance,
) -> lucet_error {
    assert_nonnull!(inst_out);
    with_ffi_arcs!([region: dyn Region, module: DlModule], {
        region
            .new_instance_builder(module.clone() as Arc<dyn Module>)
            .with_embed_ctx(embed_ctx)
            .build()
            .map(|i| {
                inst_out.write(instance_handle_to_raw(i) as _);
                lucet_error::Ok
            })
            .unwrap_or_else(|e| e.into())
    })
}

#[no_mangle]
pub unsafe extern "C" fn lucet_region_new_instance(
    region: *const lucet_region,
    module: *const lucet_dl_module,
    inst_out: *mut *mut lucet_instance,
) -> lucet_error {
    lucet_region_new_instance_with_ctx(region, module, ptr::null_mut(), inst_out)
}

#[no_mangle]
pub unsafe extern "C" fn lucet_dl_module_load(
    path: *const c_char,
    mod_out: *mut *mut lucet_dl_module,
) -> lucet_error {
    assert_nonnull!(mod_out);
    let path = CStr::from_ptr(path);
    DlModule::load(path.to_string_lossy().into_owned())
        .map(|m| {
            mod_out.write(Arc::into_raw(m) as _);
            lucet_error::Ok
        })
        .unwrap_or_else(|e| e.into())
}

#[no_mangle]
pub unsafe extern "C" fn lucet_dl_module_release(module: *const lucet_dl_module) {
    Arc::from_raw(module as *const DlModule);
}

#[no_mangle]
pub unsafe extern "C" fn lucet_instance_run(
    inst: *mut lucet_instance,
    entrypoint: *const c_char,
    argc: usize,
    argv: *const lucet_val::lucet_val,
    result_out: *mut lucet_result::lucet_result,
) -> lucet_error {
    assert_nonnull!(entrypoint);
    if argc != 0 && argv.is_null() {
        return lucet_error::InvalidArgument;
    }
    let args = if argc == 0 {
        vec![]
    } else {
        std::slice::from_raw_parts(argv, argc)
            .iter()
            .map(|v| v.into())
            .collect()
    };
    let entrypoint = match CStr::from_ptr(entrypoint).to_str() {
        Ok(entrypoint_str) => entrypoint_str,
        Err(_) => {
            return lucet_error::SymbolNotFound;
        }
    };

    with_instance_ptr!(inst, {
        let res = inst.run(entrypoint, args.as_slice());
        let ret = res
            .as_ref()
            .map(|_| lucet_error::Ok)
            .unwrap_or_else(|e| e.into());
        if !result_out.is_null() {
            std::ptr::write(result_out, res.into());
        }
        ret
    })
}

#[no_mangle]
pub unsafe extern "C" fn lucet_instance_run_func_idx(
    inst: *mut lucet_instance,
    table_idx: u32,
    func_idx: u32,
    argc: usize,
    argv: *const lucet_val::lucet_val,
    result_out: *mut lucet_result::lucet_result,
) -> lucet_error {
    if argc != 0 && argv.is_null() {
        return lucet_error::InvalidArgument;
    }
    let args = if argc == 0 {
        vec![]
    } else {
        std::slice::from_raw_parts(argv, argc)
            .iter()
            .map(|v| v.into())
            .collect()
    };
    with_instance_ptr!(inst, {
        let res = inst.run_func_idx(table_idx, func_idx, args.as_slice());
        let ret = res
            .as_ref()
            .map(|_| lucet_error::Ok)
            .unwrap_or_else(|e| e.into());
        if !result_out.is_null() {
            std::ptr::write(result_out, res.into());
        }
        ret
    })
}

#[no_mangle]
pub unsafe extern "C" fn lucet_instance_resume(
    inst: *const lucet_instance,
    val: *mut c_void,
    result_out: *mut lucet_result::lucet_result,
) -> lucet_error {
    with_instance_ptr!(inst, {
        let res = inst.resume_with_val(CYieldedVal { val });
        let ret = res
            .as_ref()
            .map(|_| lucet_error::Ok)
            .unwrap_or_else(|e| e.into());
        if !result_out.is_null() {
            std::ptr::write(result_out, res.into());
        }
        ret
    })
}

#[no_mangle]
pub unsafe extern "C" fn lucet_instance_run_start(inst: *mut lucet_instance) -> lucet_error {
    with_instance_ptr!(inst, {
        inst.run_start()
            .map(|_| lucet_error::Ok)
            .unwrap_or_else(|e| e.into())
    })
}

#[no_mangle]
pub unsafe extern "C" fn lucet_instance_reset(inst: *mut lucet_instance) -> lucet_error {
    with_instance_ptr!(inst, {
        inst.reset()
            .map(|_| lucet_error::Ok)
            .unwrap_or_else(|e| e.into())
    })
}

#[no_mangle]
pub unsafe extern "C" fn lucet_instance_release(inst: *mut lucet_instance) {
    instance_handle_from_raw(inst as *mut Instance, true);
}

#[no_mangle]
pub unsafe extern "C" fn lucet_instance_heap(inst: *mut lucet_instance) -> *mut u8 {
    with_instance_ptr_unchecked!(inst, { inst.heap_mut().as_mut_ptr() })
}

#[no_mangle]
pub unsafe extern "C" fn lucet_instance_heap_len(inst: *const lucet_instance) -> u32 {
    with_instance_ptr_unchecked!(inst, { inst.heap().len() as u32 })
}

#[no_mangle]
pub unsafe extern "C" fn lucet_instance_check_heap(
    inst: *const lucet_instance,
    ptr: *const c_void,
    len: usize,
) -> bool {
    with_instance_ptr_unchecked!(inst, { inst.check_heap(ptr, len) })
}

#[no_mangle]
pub unsafe extern "C" fn lucet_instance_grow_heap(
    inst: *mut lucet_instance,
    additional_pages: u32,
    previous_pages_out: *mut u32,
) -> lucet_error {
    with_instance_ptr!(inst, {
        match inst.grow_memory(additional_pages) {
            Ok(previous_pages) => {
                if !previous_pages_out.is_null() {
                    previous_pages_out.write(previous_pages);
                }
                lucet_error::Ok
            }
            Err(e) => e.into(),
        }
    })
}

#[no_mangle]
pub unsafe extern "C" fn lucet_instance_embed_ctx(inst: *mut lucet_instance) -> *mut c_void {
    with_instance_ptr_unchecked!(inst, {
        inst.get_embed_ctx::<*mut c_void>()
            .map(|r| r.map(|p| *p).unwrap_or(ptr::null_mut()))
            .unwrap_or(ptr::null_mut())
    })
}

/// Release or run* must not be called in the body of this function!
#[no_mangle]
pub unsafe extern "C" fn lucet_instance_set_signal_handler(
    inst: *mut lucet_instance,
    signal_handler: lucet_signal_handler,
) -> lucet_error {
    let handler = move |inst: &Instance, trap: &Option<TrapCode>, signum, siginfo, context| {
        let inst = inst as *const Instance as *mut lucet_instance;
        signal_handler(inst, trap.into(), signum, siginfo, context).into()
    };
    with_instance_ptr!(inst, {
        inst.set_signal_handler(handler);
    });
    lucet_error::Ok
}

#[no_mangle]
pub unsafe extern "C" fn lucet_instance_set_fatal_handler(
    inst: *mut lucet_instance,
    fatal_handler: lucet_fatal_handler,
) -> lucet_error {
    // transmuting is fine here because *mut lucet_instance = *mut Instance
    let fatal_handler: unsafe extern "C" fn(inst: *mut Instance) =
        std::mem::transmute(fatal_handler);
    with_instance_ptr!(inst, {
        inst.set_c_fatal_handler(fatal_handler);
    });
    lucet_error::Ok
}

#[no_mangle]
pub unsafe extern "C" fn lucet_retval_gp(retval: *const lucet_untyped_retval) -> lucet_retval_gp {
    lucet_retval_gp {
        as_untyped: (*retval).gp,
    }
}

#[no_mangle]
pub unsafe extern "C" fn lucet_retval_f32(retval: *const lucet_untyped_retval) -> f32 {
    let mut v = 0.0f32;
    core::arch::x86_64::_mm_storeu_ps(
        &mut v as *mut f32,
        core::arch::x86_64::_mm_loadu_ps((*retval).fp.as_ptr() as *const f32),
    );
    v
}

#[no_mangle]
pub unsafe extern "C" fn lucet_retval_f64(retval: *const lucet_untyped_retval) -> f64 {
    let mut v = 0.0f64;
    core::arch::x86_64::_mm_storeu_pd(
        &mut v as *mut f64,
        core::arch::x86_64::_mm_loadu_pd((*retval).fp.as_ptr() as *const f64),
    );
    v
}

static C_API_INIT: Once = Once::new();

/// Should never actually be called, but should be reachable via a trait method to prevent DCE.
pub fn ensure_linked() {
    C_API_INIT.call_once(|| {
        let funcs: &[*const extern "C" fn()] = &[
            lucet_vmctx_get_heap as _,
            lucet_vmctx_current_memory as _,
            lucet_vmctx_grow_memory as _,
        ];
        for func in funcs {
            assert_ne!(*func, std::ptr::null(), "hostcall address is not null");
        }
    });
}

#[lucet_hostcall]
#[no_mangle]
pub unsafe fn lucet_vmctx_get_heap(vmctx: &Vmctx) -> *mut u8 {
    vmctx.instance().alloc().slot().heap as *mut u8
}

#[lucet_hostcall]
#[no_mangle]
pub unsafe fn lucet_vmctx_get_globals(vmctx: &Vmctx) -> *mut i64 {
    vmctx.instance().alloc().slot().globals as *mut i64
}

#[lucet_hostcall]
#[no_mangle]
/// Get the number of WebAssembly pages currently in the heap.
pub unsafe fn lucet_vmctx_current_memory(vmctx: &Vmctx) -> u32 {
    vmctx.instance().alloc().heap_len() as u32 / WASM_PAGE_SIZE
}

#[lucet_hostcall]
#[no_mangle]
/// Grows the guest heap by the given number of WebAssembly pages.
///
/// On success, returns the number of pages that existed before the call. On failure, returns `-1`.
<<<<<<< HEAD
pub unsafe extern "C" fn lucet_vmctx_grow_memory(vmctx: &Vmctx, additional_pages: u32) -> i32 {
    if let Ok(old_pages) = vmctx
        .instance_mut()
        .grow_memory_from_hostcall(additional_pages)
    {
=======
pub unsafe fn lucet_vmctx_grow_memory(vmctx: &Vmctx, additional_pages: u32) -> i32 {
    if let Ok(old_pages) = vmctx.instance_mut().grow_memory(additional_pages) {
>>>>>>> a9a93553
        old_pages as i32
    } else {
        -1
    }
}

#[lucet_hostcall]
#[no_mangle]
/// Check if a memory region is inside the instance heap.
pub unsafe fn lucet_vmctx_check_heap(vmctx: &Vmctx, ptr: *mut c_void, len: libc::size_t) -> bool {
    vmctx.instance().check_heap(ptr, len)
}

#[lucet_hostcall]
#[no_mangle]
pub unsafe fn lucet_vmctx_get_func_from_idx(
    vmctx: &Vmctx,
    table_idx: u32,
    func_idx: u32,
) -> *const c_void {
    vmctx
        .instance()
        .module()
        .get_func_from_idx(table_idx, func_idx)
        .map(|fptr| fptr.ptr.as_usize() as *const c_void)
        .unwrap_or(std::ptr::null())
}

#[lucet_hostcall]
#[no_mangle]
pub unsafe fn lucet_vmctx_terminate(_vmctx: &Vmctx, details: *mut c_void) {
    lucet_hostcall_terminate!(CTerminationDetails { details });
}

#[lucet_hostcall]
#[no_mangle]
/// Get the delegate object for the current instance.
///
/// TODO: rename
///
/// TODO: C implementations of hostcalls are highly questionable
pub unsafe fn lucet_vmctx_get_delegate(vmctx: &Vmctx) -> *mut c_void {
    vmctx
        .instance()
        .get_embed_ctx::<*mut c_void>()
        .map(|r| r.map(|p| *p).unwrap_or(ptr::null_mut()))
        .unwrap_or(std::ptr::null_mut())
}

/// TODO: C implementations of hostcalls are highly questionable
#[lucet_hostcall]
#[no_mangle]
pub unsafe fn lucet_vmctx_yield(vmctx: &Vmctx, val: *mut c_void) -> *mut c_void {
    vmctx
        .yield_val_try_val(CYieldedVal { val })
        .map(|CYieldedVal { val }| val)
        .unwrap_or(std::ptr::null_mut())
}

#[cfg(test)]
mod tests {
    use super::lucet_dl_module;
    use crate::DlModule;
    use lucet_module::bindings::Bindings;
    use lucet_wasi_sdk::{CompileOpts, LinkOpt, LinkOpts, Lucetc};
    use lucetc::LucetcOpts;
    use std::sync::Arc;
    use tempfile::TempDir;

    extern "C" {
        fn lucet_runtime_test_mmap_expand_heap(module: *mut lucet_dl_module) -> bool;
        fn lucet_runtime_test_uffd_expand_heap(module: *mut lucet_dl_module) -> bool;
        fn lucet_runtime_test_yield_resume(module: *mut lucet_dl_module) -> bool;
    }

    #[test]
    fn mmap_expand_heap() {
        let workdir = TempDir::new().expect("create working directory");

        let native_build = Lucetc::new(&["tests/guests/null.c"])
            .with_cflag("-nostartfiles")
            .with_link_opt(LinkOpt::NoDefaultEntryPoint)
            .with_link_opt(LinkOpt::AllowUndefinedAll)
            .with_link_opt(LinkOpt::ExportAll);

        let so_file = workdir.path().join("null.so");

        native_build.build(so_file.clone()).unwrap();

        let dlmodule = DlModule::load(so_file).unwrap();

        unsafe {
            assert!(lucet_runtime_test_mmap_expand_heap(
                Arc::into_raw(dlmodule) as *mut lucet_dl_module
            ));
        }
    }

    #[test]
    fn uffd_expand_heap() {
        let workdir = TempDir::new().expect("create working directory");

        let native_build = Lucetc::new(&["tests/guests/null.c"])
            .with_cflag("-nostartfiles")
            .with_link_opt(LinkOpt::NoDefaultEntryPoint)
            .with_link_opt(LinkOpt::AllowUndefinedAll)
            .with_link_opt(LinkOpt::ExportAll);

        let so_file = workdir.path().join("null.so");

        native_build.build(so_file.clone()).unwrap();

        let dlmodule = DlModule::load(so_file).unwrap();

        unsafe {
            assert!(lucet_runtime_test_uffd_expand_heap(
                Arc::into_raw(dlmodule) as *mut lucet_dl_module
            ));
        }
    }

    #[test]
    fn yield_resume() {
        let workdir = TempDir::new().expect("create working directory");

        let native_build = Lucetc::new(&["tests/guests/yield_resume.c"])
            .with_cflag("-nostartfiles")
            .with_link_opt(LinkOpt::NoDefaultEntryPoint)
            .with_link_opt(LinkOpt::AllowUndefinedAll)
            .with_link_opt(LinkOpt::ExportAll)
            .with_bindings(Bindings::from_file("tests/guests/yield_resume_bindings.json").unwrap());

        let so_file = workdir.path().join("yield_resume.so");

        native_build.build(so_file.clone()).unwrap();

        let dlmodule = DlModule::load(so_file).unwrap();

        unsafe {
            assert!(lucet_runtime_test_yield_resume(
                Arc::into_raw(dlmodule) as *mut lucet_dl_module
            ));
        }
    }
}<|MERGE_RESOLUTION|>--- conflicted
+++ resolved
@@ -443,16 +443,11 @@
 /// Grows the guest heap by the given number of WebAssembly pages.
 ///
 /// On success, returns the number of pages that existed before the call. On failure, returns `-1`.
-<<<<<<< HEAD
-pub unsafe extern "C" fn lucet_vmctx_grow_memory(vmctx: &Vmctx, additional_pages: u32) -> i32 {
+pub unsafe fn lucet_vmctx_grow_memory(vmctx: &Vmctx, additional_pages: u32) -> i32 {
     if let Ok(old_pages) = vmctx
         .instance_mut()
         .grow_memory_from_hostcall(additional_pages)
     {
-=======
-pub unsafe fn lucet_vmctx_grow_memory(vmctx: &Vmctx, additional_pages: u32) -> i32 {
-    if let Ok(old_pages) = vmctx.instance_mut().grow_memory(additional_pages) {
->>>>>>> a9a93553
         old_pages as i32
     } else {
         -1
