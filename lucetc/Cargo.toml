[package]
name = "lucetc"
version = "0.4.2"
description = "Fastly's WebAssembly to native code compiler"
homepage = "https://github.com/fastly/lucet"
repository = "https://github.com/fastly/lucet"
license = "Apache-2.0 WITH LLVM-exception"
categories = ["wasm"]
authors = ["Lucet team <lucet@fastly.com>"]
edition = "2018"

[[bin]]
name = "lucetc"
path = "lucetc/main.rs"

[dependencies]
bincode = "1.1.4"
<<<<<<< HEAD
cranelift-codegen = { path = "../cranelift/cranelift-codegen", version = "0.51.0" }
cranelift-entity = { path = "../cranelift/cranelift-entity", version = "0.51.0" }
cranelift-native = { path = "../cranelift/cranelift-native", version = "0.51.0" }
cranelift-frontend = { path = "../cranelift/cranelift-frontend", version = "0.51.0" }
cranelift-module = { path = "../cranelift/cranelift-module", version = "0.51.0" }
cranelift-faerie = { path = "../cranelift/cranelift-faerie", version = "0.51.0" }
cranelift-wasm = { path = "../cranelift/cranelift-wasm", version = "0.51.0" }
target-lexicon = "0.9"
lucet-module = { path = "../lucet-module", version = "0.4.1" }
lucet-validate = { path = "../lucet-validate", version = "0.4.1" }
=======
cranelift-codegen = { path = "../cranelift/cranelift-codegen", version = "0.46.1" }
cranelift-entity = { path = "../cranelift/cranelift-entity", version = "0.46.1" }
cranelift-native = { path = "../cranelift/cranelift-native", version = "0.46.1" }
cranelift-frontend = { path = "../cranelift/cranelift-frontend", version = "0.46.1" }
cranelift-module = { path = "../cranelift/cranelift-module", version = "0.46.1" }
cranelift-faerie = { path = "../cranelift/cranelift-faerie", version = "0.46.1" }
cranelift-wasm = { path = "../cranelift/cranelift-wasm", version = "0.46.1" }
target-lexicon = "0.8.0"
lucet-module = { path = "../lucet-module", version = "0.4.2" }
lucet-validate = { path = "../lucet-validate", version = "0.4.2" }
>>>>>>> 8dd222e1
wasmparser = "0.39.1"
clap="2.32"
log = "0.4"
env_logger = "0.6"
faerie = "0.12.0"
goblin = "0.0.24"
failure = "0.1"
byteorder = "1.2"
# precisely pin wasmonkey, because the shared dependency on parity-wasm is very sensitive
wasmonkey = "=0.1.9"
wabt = "0.9.2"
tempfile = "3.0"
bimap = "0.2"
human-size = "0.4"
# must match wasmonkey's version specifier
parity-wasm = "0.41"
minisign = "0.5.11"
memoffset = "0.5.1"
serde = "1.0"
serde_json = "1.0"
raw-cpuid = "6.0.0"

[package.metadata.deb]
name = "fst-lucetc"
maintainer = "Lucet team <lucet@fastly.com>"
depends = "$auto"
priority = "optional"
assets = [
    ["target/release/lucetc", "/opt/fst-lucetc/bin/lucetc", "755"],
    ["target/release/liblucetc.rlib", "/opt/fst-lucetc/lib/", "644"],
    ["LICENSE", "/opt/fst-lucetc/share/doc/lucetc/", "644"],
    ["../wasi/phases/old/snapshot_0/witx/typenames.witx",
     "/opt/fst-lucetc/share/wasi/snapshot_0/typenames.witx", "644"],
    ["../wasi/phases/old/snapshot_0/witx/wasi_unstable.witx",
     "/opt/fst-lucetc/share/wasi/snapshot_0/wasi_unstable.witx", "644"],
    ["../wasi/phases/snapshot/witx/typenames.witx",
     "/opt/fst-lucetc/share/wasi/snapshot_1/typenames.witx", "644"],
    ["../wasi/phases/snapshot/witx/wasi_snapshot_preview1.witx",
     "/opt/fst-lucetc/share/wasi/snapshot_1/wasi_snapshot_preview1.witx", "644"],
]<|MERGE_RESOLUTION|>--- conflicted
+++ resolved
@@ -15,7 +15,6 @@
 
 [dependencies]
 bincode = "1.1.4"
-<<<<<<< HEAD
 cranelift-codegen = { path = "../cranelift/cranelift-codegen", version = "0.51.0" }
 cranelift-entity = { path = "../cranelift/cranelift-entity", version = "0.51.0" }
 cranelift-native = { path = "../cranelift/cranelift-native", version = "0.51.0" }
@@ -24,20 +23,8 @@
 cranelift-faerie = { path = "../cranelift/cranelift-faerie", version = "0.51.0" }
 cranelift-wasm = { path = "../cranelift/cranelift-wasm", version = "0.51.0" }
 target-lexicon = "0.9"
-lucet-module = { path = "../lucet-module", version = "0.4.1" }
-lucet-validate = { path = "../lucet-validate", version = "0.4.1" }
-=======
-cranelift-codegen = { path = "../cranelift/cranelift-codegen", version = "0.46.1" }
-cranelift-entity = { path = "../cranelift/cranelift-entity", version = "0.46.1" }
-cranelift-native = { path = "../cranelift/cranelift-native", version = "0.46.1" }
-cranelift-frontend = { path = "../cranelift/cranelift-frontend", version = "0.46.1" }
-cranelift-module = { path = "../cranelift/cranelift-module", version = "0.46.1" }
-cranelift-faerie = { path = "../cranelift/cranelift-faerie", version = "0.46.1" }
-cranelift-wasm = { path = "../cranelift/cranelift-wasm", version = "0.46.1" }
-target-lexicon = "0.8.0"
 lucet-module = { path = "../lucet-module", version = "0.4.2" }
 lucet-validate = { path = "../lucet-validate", version = "0.4.2" }
->>>>>>> 8dd222e1
 wasmparser = "0.39.1"
 clap="2.32"
 log = "0.4"
